--- conflicted
+++ resolved
@@ -1,10 +1,5 @@
-<<<<<<< HEAD
 use crate::commands::{Command, UnevaluatedCallInfo};
-use crate::parser::{hir, Span};
-=======
-use crate::commands::command::{CallInfo, Sink, SinkCommandArgs};
-use crate::parser::registry::{Args, CommandConfig, CommandRegistry};
->>>>>>> 600f0f3a
+use crate::parser::hir;
 use crate::prelude::*;
 
 use derive_new::new;
@@ -107,37 +102,8 @@
         self.source_map.insert(uuid, span_source);
     }
 
-<<<<<<< HEAD
     pub fn clone_commands(&self) -> CommandRegistry {
         self.registry.clone()
-=======
-    crate fn has_sink(&self, name: &str) -> bool {
-        self.sinks.contains_key(name)
-    }
-
-    crate fn get_sink(&self, name: &str) -> Arc<dyn Sink> {
-        self.sinks.get(name).unwrap().clone()
-    }
-
-    crate fn run_sink(
-        &mut self,
-        command: Arc<dyn Sink>,
-        name_span: Span,
-        args: Args,
-        input: Vec<Tagged<Value>>,
-    ) -> Result<(), ShellError> {
-        let command_args = SinkCommandArgs {
-            ctx: self.clone(),
-            call_info: CallInfo {
-                name_span,
-                source_map: self.source_map.clone(),
-                args,
-            },
-            input,
-        };
-
-        command.run(command_args)
->>>>>>> 600f0f3a
     }
 
     crate fn has_command(&self, name: &str) -> bool {
@@ -150,21 +116,15 @@
 
     crate async fn run_command(
         &mut self,
-<<<<<<< HEAD
         command: Arc<Command>,
-        name_span: Option<Span>,
-=======
-        command: Arc<dyn Command>,
         name_span: Span,
->>>>>>> 600f0f3a
         source_map: SourceMap,
         args: hir::Call,
         source: Text,
         input: InputStream,
     ) -> Result<OutputStream, ShellError> {
-<<<<<<< HEAD
         let command_args = self.command_args(args, input, source, source_map, name_span);
-=======
+        /*
         let command_args = CommandArgs {
             host: self.host.clone(),
             shell_manager: self.shell_manager.clone(),
@@ -175,7 +135,7 @@
             },
             input,
         };
->>>>>>> 600f0f3a
+        */
 
         command.run(command_args, self.registry()).await
     }
@@ -185,7 +145,7 @@
         args: hir::Call,
         source: Text,
         source_map: SourceMap,
-        name_span: Option<Span>,
+        name_span: Span,
     ) -> UnevaluatedCallInfo {
         UnevaluatedCallInfo {
             args,
@@ -201,11 +161,11 @@
         input: InputStream,
         source: Text,
         source_map: SourceMap,
-        name_span: Option<Span>,
+        name_span: Span,
     ) -> CommandArgs {
         CommandArgs {
             host: self.host.clone(),
-            env: self.env.clone(),
+            shell_manager: self.shell_manager.clone(),
             call_info: self.call_info(args, source, source_map, name_span),
             input,
         }
