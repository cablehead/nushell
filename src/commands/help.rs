--- conflicted
+++ resolved
@@ -1,11 +1,7 @@
 use crate::commands::PerItemCommand;
 use crate::data::{command_dict, TaggedDictBuilder};
 use crate::errors::ShellError;
-<<<<<<< HEAD
 use crate::parser::registry::{self, NamedType, PositionalType};
-=======
-use crate::parser::registry;
->>>>>>> f326680c
 use crate::prelude::*;
 
 pub struct Help;
@@ -105,20 +101,6 @@
                             }
                         }
 
-                        // pub struct Signature {
-                        //     pub name: String,
-                        //     #[new(default)]
-                        //     pub usage: String,
-                        //     #[new(default)]
-                        //     pub positional: Vec<PositionalType>,
-                        //     #[new(value = "None")]
-                        //     pub rest_positional: Option<SyntaxType>,
-                        //     #[new(default)]
-                        //     pub named: IndexMap<String, NamedType>,
-                        //     #[new(value = "false")]
-                        //     pub is_filter: bool,
-                        // }
-
                         help.push_back(ReturnSuccess::value(
                             Value::string(long_desc).tagged(tag.clone()),
                         ));
@@ -129,9 +111,11 @@
             }
             _ => {
                 let msg = r#"Welcome to Nushell.
+
 Here are some tips to help you get started.
-* help commands - list all available commands
-* help <command name> - display help about a particular command
+  * help commands - list all available commands
+  * help <command name> - display help about a particular command
+
 You can also learn more at http://book.nushell.sh"#;
 
                 let mut output_stream = VecDeque::new();
